--- conflicted
+++ resolved
@@ -293,16 +293,6 @@
 
     <!-- Swagger description -->
     <div class="form-row">
-<<<<<<< HEAD
-        <label for="node-input-api"><i class="icon-globe"></i> API</label>
-        <input type="text" id="node-input-api" placeholder="URL of a Swagger description">
-        <div class="form-tips" id="node-input-api" style="margin-top:5px">
-            <div>
-                Provide the URL of a Swagger description to load the node.
-                 <br />
-                For example: http://petstore.swagger.wordnik.com/api/api-docs
-            </div>
-=======
         <label for="node-input-apiConfig"><i class="icon-globe"></i> API</label>
         <input type="text" id="node-input-apiConfig">
     </div>
@@ -310,7 +300,6 @@
     <div class="form-tips" id="node-input-apiConfig" style="margin-top:5px margin-bottom:5px">
         <div>
             Choose an existing Swagger API or configure a new one.
->>>>>>> dc3a8ca9
         </div>
     </div>
 
